#!/usr/bin/env python3

# Copyright (c) Microsoft Corporation. All rights reserved.
# Licensed under the MIT License.

"""torchgeo model training script."""

import os
from typing import Any, Dict, Tuple, Type, cast

import hydra
import pytorch_lightning as pl
from omegaconf import DictConfig, OmegaConf
from pytorch_lightning import loggers as pl_loggers
from pytorch_lightning.callbacks import EarlyStopping, ModelCheckpoint
from pytorch_lightning.loggers import MLFlowLogger

from torchgeo.datamodules import (
    BigEarthNetDataModule,
    ChesapeakeCVPRDataModule,
    CCMEODataModule,
    COWCCountingDataModule,
    ETCI2021DataModule,
    EuroSATDataModule,
    InriaAerialImageLabelingDataModule,
    LandCoverAIDataModule,
    NAIPChesapeakeDataModule,
    NASAMarineDebrisDataModule,
    OSCDDataModule,
    RESISC45DataModule,
    SEN12MSDataModule,
    So2SatDataModule,
<<<<<<< HEAD
    Spacenet1DataModule,
=======
    TropicalCycloneDataModule,
>>>>>>> 86440655
    UCMercedDataModule,
)
from torchgeo.trainers import (
    BYOLTask,
    ClassificationTask,
    MultiLabelClassificationTask,
    ObjectDetectionTask,
    RegressionTask,
    SemanticSegmentationTask,
)
from torchgeo.trainers.segmentation import BinarySemanticSegmentationTask

TASK_TO_MODULES_MAPPING: Dict[
    str, Tuple[Type[pl.LightningModule], Type[pl.LightningDataModule]]
] = {
    "bigearthnet": (MultiLabelClassificationTask, BigEarthNetDataModule),
    "byol": (BYOLTask, ChesapeakeCVPRDataModule),
    "ccmeo": (BinarySemanticSegmentationTask, CCMEODataModule),
    "chesapeake_cvpr": (SemanticSegmentationTask, ChesapeakeCVPRDataModule),
    "cowc_counting": (RegressionTask, COWCCountingDataModule),
    "cyclone": (RegressionTask, TropicalCycloneDataModule),
    "eurosat": (ClassificationTask, EuroSATDataModule),
    "etci2021": (SemanticSegmentationTask, ETCI2021DataModule),
    "inria": (SemanticSegmentationTask, InriaAerialImageLabelingDataModule),
    "landcoverai": (SemanticSegmentationTask, LandCoverAIDataModule),
    "naipchesapeake": (SemanticSegmentationTask, NAIPChesapeakeDataModule),
    "nasa_marine_debris": (ObjectDetectionTask, NASAMarineDebrisDataModule),
    "oscd": (SemanticSegmentationTask, OSCDDataModule),
    "resisc45": (ClassificationTask, RESISC45DataModule),
    "sen12ms": (SemanticSegmentationTask, SEN12MSDataModule),
    "so2sat": (ClassificationTask, So2SatDataModule),
    "spacenet1": (BinarySemanticSegmentationTask, Spacenet1DataModule),
    "ucmerced": (ClassificationTask, UCMercedDataModule),
}


@hydra.main(config_path="conf", config_name="ccmeo")
def main(conf: DictConfig) -> None:
    """Main training loop."""
    ######################################
    # Setup output directory
    ######################################
    conf = OmegaConf.create(conf)

    # Set random seed for reproducibility
    # https://pytorch-lightning.readthedocs.io/en/latest/api/pytorch_lightning.utilities.seed.html#pytorch_lightning.utilities.seed.seed_everything
    pl.seed_everything(conf.program.seed)

    experiment_name = conf.experiment.name
    task_name = conf.experiment.task
    if os.path.isfile(conf.program.output_dir):
        raise NotADirectoryError("`program.output_dir` must be a directory")
    os.makedirs(conf.program.output_dir, exist_ok=True)

    experiment_dir = os.path.join(conf.program.output_dir, experiment_name)
    os.makedirs(experiment_dir, exist_ok=True)

    if len(os.listdir(experiment_dir)) > 0:
        if conf.program.overwrite:
            print(
                f"WARNING! The experiment directory, {experiment_dir}, already exists, "
                + "we might overwrite data in it!"
            )
        else:
            raise FileExistsError(
                f"The experiment directory, {experiment_dir}, already exists and isn't "
                + "empty. We don't want to overwrite any existing results, exiting..."
            )

    with open(os.path.join(experiment_dir, "experiment_config.yaml"), "w") as f:
        OmegaConf.save(config=conf, f=f)

    ######################################
    # Choose task to run based on arguments or configuration
    ######################################
    # Convert the DictConfig into a dictionary so that we can pass as kwargs.
    task_args = cast(Dict[str, Any], OmegaConf.to_object(conf.experiment.module))
    datamodule_args = cast(
        Dict[str, Any], OmegaConf.to_object(conf.experiment.datamodule)
    )

    datamodule: pl.LightningDataModule
    task: pl.LightningModule
    if task_name in TASK_TO_MODULES_MAPPING:
        task_class, datamodule_class = TASK_TO_MODULES_MAPPING[task_name]
        task = task_class(**task_args)
        print(f'Transfer learning from: {task.hparams["model_state_dict"]}')
        task = task.load_from_checkpoint(checkpoint_path=task.hparams["model_state_dict"])
        datamodule = datamodule_class(**datamodule_args)
    else:
        raise ValueError(
            f"experiment.task={task_name} is not recognized as a valid task"
        )

    ######################################
    # Setup trainer
    ######################################
    #tb_logger = pl_loggers.TensorBoardLogger(conf.program.log_dir, name=experiment_name)
    mlf_logger = MLFlowLogger(experiment_name=experiment_name, tracking_uri=conf.program.log_dir)

    if isinstance(task, ObjectDetectionTask):
        monitor_metric = "val_map"
        mode = "max"
    else:
        monitor_metric = "val_loss"
        mode = "min"

    checkpoint_callback = ModelCheckpoint(
        monitor=monitor_metric, dirpath=experiment_dir, save_top_k=1, save_last=True
    )
    early_stopping_callback = EarlyStopping(
        monitor=monitor_metric, min_delta=0.00, patience=18, mode=mode
    )

    trainer_args = cast(Dict[str, Any], OmegaConf.to_object(conf.trainer))

    trainer_args["callbacks"] = [checkpoint_callback, early_stopping_callback]
    trainer_args["logger"] = mlf_logger
    trainer_args["default_root_dir"] = experiment_dir
    trainer = pl.Trainer(**trainer_args)

    if trainer_args.get("auto_lr_find") or trainer_args.get("auto_scale_batch_size"):
        trainer.tune(model=task, datamodule=datamodule)

    ######################################
    # Run experiment
    ######################################
    trainer.fit(model=task, datamodule=datamodule)
    test_metrics = trainer.test(model=task, datamodule=datamodule)
    return test_metrics[0]["test_JaccardIndex"]


if __name__ == "__main__":
    # Taken from https://github.com/pangeo-data/cog-best-practices
    _rasterio_best_practices = {
        "GDAL_DISABLE_READDIR_ON_OPEN": "EMPTY_DIR",
        "AWS_NO_SIGN_REQUEST": "YES",
        "GDAL_MAX_RAW_BLOCK_CACHE_SIZE": "200000000",
        "GDAL_SWATH_SIZE": "200000000",
        "VSI_CURL_CACHE_SIZE": "200000000",
    }
    os.environ.update(_rasterio_best_practices)

    _hydra_stacktrace = {
        "OC_CAUSE": "1",
    }

    os.environ.update(_hydra_stacktrace)

    # Main training procedure
    main()<|MERGE_RESOLUTION|>--- conflicted
+++ resolved
@@ -30,11 +30,8 @@
     RESISC45DataModule,
     SEN12MSDataModule,
     So2SatDataModule,
-<<<<<<< HEAD
     Spacenet1DataModule,
-=======
     TropicalCycloneDataModule,
->>>>>>> 86440655
     UCMercedDataModule,
 )
 from torchgeo.trainers import (
