--- conflicted
+++ resolved
@@ -8,35 +8,25 @@
 import argparse
 import csv
 import os
-<<<<<<< HEAD
 from pathlib import Path
-from typing import Any, Dict, Union
-=======
 from typing import Any, Dict, Union, cast
->>>>>>> 86440655
 
 import numpy as np
 import pytorch_lightning as pl
 import rasterio
 import torch
-<<<<<<< HEAD
-from torchmetrics import Accuracy, JaccardIndex, Metric, MetricCollection
-
-from torchgeo.trainers import ClassificationTask, SemanticSegmentationTask
-from torchgeo.trainers.segmentation import BinarySemanticSegmentationTask
-=======
 from torchmetrics import MetricCollection
 from torchmetrics.classification import (  # type: ignore[attr-defined]
     BinaryAccuracy,
     BinaryJaccardIndex,
 )
 
+from torchgeo.trainers.segmentation import BinarySemanticSegmentationTask
 from torchgeo.trainers import (
     ClassificationTask,
     ObjectDetectionTask,
     SemanticSegmentationTask,
 )
->>>>>>> 86440655
 from train import TASK_TO_MODULES_MAPPING
 
 
@@ -145,74 +135,6 @@
     return parser
 
 
-def run_eval_loop(
-    model: pl.LightningModule,
-    dataloader: Any,
-<<<<<<< HEAD
-    device: torch.device,  # type: ignore[name-defined]
-    metrics: Metric,
-    root_dir = None,
-=======
-    device: torch.device,
-    metrics: MetricCollection,
->>>>>>> 86440655
-) -> Any:
-    """Runs a standard test loop over a dataloader and records metrics.
-
-    Args:
-        model: the model used for inference
-        dataloader: the dataloader to get samples from
-        device: the device to put data on
-        metrics: a torchmetrics compatible metric collection to score the output
-            from the model
-
-    Returns:
-        the result of ``metrics.compute()``
-    """
-    for index, batch in enumerate(dataloader):
-        x = batch["image"].to(device)
-        if "mask" in batch:
-            y = batch["mask"].to(device)
-        elif "label" in batch:
-            y = batch["label"].to(device)
-        elif "boxes" in batch:
-            y = [
-                {
-                    "boxes": batch["boxes"][i].to(device),
-                    "labels": batch["labels"][i].to(device),
-                }
-                for i in range(len(batch["image"]))
-            ]
-        with torch.inference_mode():
-            y_pred = model(x)
-        metrics(y_pred, y)
-
-        for i in range(y_pred.shape[0]):
-            single_pred = y_pred[i]
-            #single_label = y[i]
-            single_pred = torch.sigmoid(input=single_pred).squeeze() * 255
-            single_pred = single_pred.cpu().numpy()
-            if root_dir:
-                # save to raster
-                out_dir = Path(root_dir) / batch["aoi_id"][i]
-                out_dir.mkdir(exist_ok=True)
-                out_file = out_dir / f"{Path(batch['image_path'][i]).stem}_inference.tif"
-                create_new_raster_from_base(batch["image_path"][i], out_file, single_pred)
-
-            # visualize with matplotlib
-            # fig, (axpred, axlabel) = plt.subplots(1, 2, figsize=(14, 7))
-            # axpred.imshow(single_pred.squeeze())
-            # axlabel.imshow(single_label.squeeze())
-            # plt.axis("off")
-            # #plt.show()
-            # plt.savefig(f"C:\\Users\\rtavon\\Downloads\\ccmeo_data_06-2022\\MB13\\rebirth\\MB13_{index}_{i}.png")
-            # plt.close()
-            # print(f"C:\\Users\\rtavon\\Downloads\\ccmeo_data_06-2022\\MB13\\rebirth\\MB13_{index}_{i}.png")
-    results = metrics.compute()
-    metrics.reset()
-    return results
-
-
 def main(args: argparse.Namespace) -> None:
     """High-level pipeline.
 
@@ -263,11 +185,6 @@
             "weights": hparams["weights"],
             "loss": hparams["loss"],
         }
-<<<<<<< HEAD
-    elif issubclass(TASK, SemanticSegmentationTask) or issubclass(TASK, BinarySemanticSegmentationTask):
-        val_row: Dict[str, Union[str, float]] = {  # type: ignore[no-redef]
-            "split": "val",
-=======
     elif issubclass(TASK, SemanticSegmentationTask):
         val_row = {
             "split": "val",
@@ -292,17 +209,13 @@
             "detection_model": hparams["detection_model"],
             "backbone": hparams["backbone"],
             "learning_rate": hparams["learning_rate"],
->>>>>>> 86440655
         }
 
         test_row = {
             "split": "test",
-<<<<<<< HEAD
-=======
             "detection_model": hparams["detection_model"],
             "backbone": hparams["backbone"],
             "learning_rate": hparams["learning_rate"],
->>>>>>> 86440655
         }
     else:
         raise ValueError(f"{TASK} is not supported")
@@ -402,6 +315,69 @@
         f.writelines(f"{cmd}\n" for cmd in cmds)
 
 
+def run_eval_loop(
+    model: pl.LightningModule,
+    dataloader: Any,
+    device: torch.device,
+    metrics: MetricCollection,
+    root_dir=None,
+) -> Any:
+    """Runs a standard test loop over a dataloader and records metrics.
+
+    Args:
+        model: the model used for inference
+        dataloader: the dataloader to get samples from
+        device: the device to put data on
+        metrics: a torchmetrics compatible metric collection to score the output
+            from the model
+
+    Returns:
+        the result of ``metrics.compute()``
+    """
+    for index, batch in enumerate(dataloader):
+        x = batch["image"].to(device)
+        if "mask" in batch:
+            y = batch["mask"].to(device)
+        elif "label" in batch:
+            y = batch["label"].to(device)
+        elif "boxes" in batch:
+            y = [
+                {
+                    "boxes": batch["boxes"][i].to(device),
+                    "labels": batch["labels"][i].to(device),
+                }
+                for i in range(len(batch["image"]))
+            ]
+        with torch.inference_mode():
+            y_pred = model(x)
+        metrics(y_pred, y)
+
+        for i in range(y_pred.shape[0]):
+            single_pred = y_pred[i]
+            #single_label = y[i]
+            single_pred = torch.sigmoid(input=single_pred).squeeze() * 255
+            single_pred = single_pred.cpu().numpy()
+            if root_dir:
+                # save to raster
+                out_dir = Path(root_dir) / batch["aoi_id"][i]
+                out_dir.mkdir(exist_ok=True)
+                out_file = out_dir / f"{Path(batch['image_path'][i]).stem}_inference.tif"
+                create_new_raster_from_base(batch["image_path"][i], out_file, single_pred)
+
+            # visualize with matplotlib
+            # fig, (axpred, axlabel) = plt.subplots(1, 2, figsize=(14, 7))
+            # axpred.imshow(single_pred.squeeze())
+            # axlabel.imshow(single_label.squeeze())
+            # plt.axis("off")
+            # #plt.show()
+            # plt.savefig(f"C:\\Users\\rtavon\\Downloads\\ccmeo_data_06-2022\\MB13\\rebirth\\MB13_{index}_{i}.png")
+            # plt.close()
+            # print(f"C:\\Users\\rtavon\\Downloads\\ccmeo_data_06-2022\\MB13\\rebirth\\MB13_{index}_{i}.png")
+    results = metrics.compute()
+    metrics.reset()
+    return results
+
+
 if __name__ == "__main__":
     parser = set_up_parser()
     args = parser.parse_args()
