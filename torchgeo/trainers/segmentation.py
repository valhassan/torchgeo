# Copyright (c) Microsoft Corporation. All rights reserved.
# Licensed under the MIT License.

"""Segmentation tasks."""

import warnings
from typing import Any, Dict, cast

<<<<<<< HEAD
import torch
from hydra.utils import instantiate
from pytorch_lightning.core.lightning import LightningModule
=======
import matplotlib.pyplot as plt
import pytorch_lightning as pl
import segmentation_models_pytorch as smp
import torch
import torch.nn as nn
>>>>>>> 86440655
from torch import Tensor
from torch.optim.lr_scheduler import ReduceLROnPlateau, OneCycleLR
from torch.utils.data import DataLoader
from torchmetrics import MetricCollection
from torchmetrics.classification import (  # type: ignore[attr-defined]
    MulticlassAccuracy,
    MulticlassJaccardIndex,
)

from ..datasets.utils import unbind_samples

# https://github.com/pytorch/pytorch/issues/60979
# https://github.com/pytorch/pytorch/pull/61045
DataLoader.__module__ = "torch.utils.data"

from ..utils import get_logger

logging = get_logger(__name__)


class SemanticSegmentationTask(pl.LightningModule):
    """LightningModule for semantic segmentation of images.

    Supports `Segmentation Models Pytorch
    <https://github.com/qubvel/segmentation_models.pytorch>`_
    as an architecture choice in combination with any of these
    `TIMM encoders <https://smp.readthedocs.io/en/latest/encoders_timm.html>`_.
    """

    def config_task(self) -> None:
        """Configures the task based on kwargs parameters passed to the constructor."""
<<<<<<< HEAD
        self.model = instantiate(self.hparams["model"])
        self.loss = instantiate(self.hparams["loss"])
=======
        if self.hyperparams["segmentation_model"] == "unet":
            self.model = smp.Unet(
                encoder_name=self.hyperparams["encoder_name"],
                encoder_weights=self.hyperparams["encoder_weights"],
                in_channels=self.hyperparams["in_channels"],
                classes=self.hyperparams["num_classes"],
            )
        elif self.hyperparams["segmentation_model"] == "deeplabv3+":
            self.model = smp.DeepLabV3Plus(
                encoder_name=self.hyperparams["encoder_name"],
                encoder_weights=self.hyperparams["encoder_weights"],
                in_channels=self.hyperparams["in_channels"],
                classes=self.hyperparams["num_classes"],
            )
        elif self.hyperparams["segmentation_model"] == "fcn":
            self.model = FCN(
                in_channels=self.hyperparams["in_channels"],
                classes=self.hyperparams["num_classes"],
                num_filters=self.hyperparams["num_filters"],
            )
        else:
            raise ValueError(
                f"Model type '{self.hyperparams['segmentation_model']}' is not valid. "
                f"Currently, only supports 'unet', 'deeplabv3+' and 'fcn'."
            )

        if self.hyperparams["loss"] == "ce":
            ignore_value = -1000 if self.ignore_index is None else self.ignore_index
            self.loss = nn.CrossEntropyLoss(ignore_index=ignore_value)
        elif self.hyperparams["loss"] == "jaccard":
            self.loss = smp.losses.JaccardLoss(
                mode="multiclass", classes=self.hyperparams["num_classes"]
            )
        elif self.hyperparams["loss"] == "focal":
            self.loss = smp.losses.FocalLoss(
                "multiclass", ignore_index=self.ignore_index, normalized=True
            )
        else:
            raise ValueError(
                f"Loss type '{self.hyperparams['loss']}' is not valid. "
                f"Currently, supports 'ce', 'jaccard' or 'focal' loss."
            )
>>>>>>> 86440655

    def __init__(self, **kwargs: Any) -> None:
        """Initialize the LightningModule with a model and loss function.

        Keyword Args:
            segmentation_model: Name of the segmentation model type to use
            encoder_name: Name of the encoder model backbone to use
            encoder_weights: None or "imagenet" to use imagenet pretrained weights in
                the encoder model
            in_channels: Number of channels in input image
            num_classes: Number of semantic classes to predict
            loss: Name of the loss function
            ignore_index: Optional integer class index to ignore in the loss and metrics
            learning_rate: Learning rate for optimizer
            learning_rate_schedule_patience: Patience for learning rate scheduler

        Raises:
            ValueError: if kwargs arguments are invalid

        .. versionchanged:: 0.3
           The *ignore_zeros* parameter was renamed to *ignore_index*.
        """
        super().__init__()

<<<<<<< HEAD
        self.ignore_zeros = None if self.hparams["loss"]["ignore_index"] else 0
=======
        # Creates `self.hparams` from kwargs
        self.save_hyperparameters()  # type: ignore[operator]
        self.hyperparams = cast(Dict[str, Any], self.hparams)
>>>>>>> 86440655

        if not isinstance(kwargs["ignore_index"], (int, type(None))):
            raise ValueError("ignore_index must be an int or None")
        if (kwargs["ignore_index"] is not None) and (kwargs["loss"] == "jaccard"):
            warnings.warn(
                "ignore_index has no effect on training when loss='jaccard'",
                UserWarning,
            )
        self.ignore_index = kwargs["ignore_index"]
        self.config_task()

        self.train_metrics = MetricCollection(
            [
<<<<<<< HEAD
                Accuracy(
                    num_classes=self.hparams["model"]["classes"],
                    ignore_index=self.hparams["loss"]["ignore_index"],
                ),
                JaccardIndex(
                    num_classes=self.hparams["model"]["classes"],
                    ignore_index=self.hparams["loss"]["ignore_index"],
=======
                MulticlassAccuracy(
                    num_classes=self.hyperparams["num_classes"],
                    ignore_index=self.ignore_index,
                    mdmc_average="global",
                ),
                MulticlassJaccardIndex(
                    num_classes=self.hyperparams["num_classes"],
                    ignore_index=self.ignore_index,
>>>>>>> 86440655
                ),
            ],
            prefix="train_",
        )
        self.val_metrics = self.train_metrics.clone(prefix="val_")
        self.test_metrics = self.train_metrics.clone(prefix="test_")

    def forward(self, *args: Any, **kwargs: Any) -> Any:
        """Forward pass of the model.

        Args:
            x: tensor of data to run through the model

        Returns:
            output from the model
        """
        return self.model(*args, **kwargs)

    def training_step(self, *args: Any, **kwargs: Any) -> Tensor:
        """Compute and return the training loss.

        Args:
            batch: the output of your DataLoader

        Returns:
            training loss
        """
        batch = args[0]
        x = batch["image"]
        y = batch["mask"]
        y_hat = self(x)
        y_hat_hard = y_hat.argmax(dim=1)

        loss = self.loss(y_hat, y)

        # by default, the train step logs every `log_every_n_steps` steps where
        # `log_every_n_steps` is a parameter to the `Trainer` object
        self.log("train_loss", loss, on_step=True, on_epoch=False)
        self.train_metrics(y_hat_hard, y)

        return cast(Tensor, loss)

    def training_epoch_end(self, outputs: Any) -> None:
        """Logs epoch level training metrics.

        Args:
            outputs: list of items returned by training_step
        """
        self.log_dict(self.train_metrics.compute())
        self.train_metrics.reset()

    def validation_step(self, *args: Any, **kwargs: Any) -> None:
        """Compute validation loss and log example predictions.

        Args:
            batch: the output of your DataLoader
            batch_idx: the index of this batch
        """
        batch = args[0]
        batch_idx = args[1]
        x = batch["image"]
        y = batch["mask"]
        y_hat = self(x)
        y_hat_hard = y_hat.argmax(dim=1)

        loss = self.loss(y_hat, y)

        self.log("val_loss", loss, on_step=False, on_epoch=True)
        self.val_metrics(y_hat_hard, y)

        if batch_idx < 10:
            try:
                datamodule = self.trainer.datamodule  # type: ignore[attr-defined]
                batch["prediction"] = y_hat_hard
                for key in ["image", "mask", "prediction"]:
                    batch[key] = batch[key].cpu()
                sample = unbind_samples(batch)[0]
                fig = datamodule.plot(sample)
                summary_writer = self.logger.experiment  # type: ignore[union-attr]
                summary_writer.add_figure(
                    f"image/{batch_idx}", fig, global_step=self.global_step
                )
                plt.close()
            except AttributeError:
                pass

    def validation_epoch_end(self, outputs: Any) -> None:
        """Logs epoch level validation metrics.

        Args:
            outputs: list of items returned by validation_step
        """
        self.log_dict(self.val_metrics.compute())
        self.val_metrics.reset()

    def test_step(self, *args: Any, **kwargs: Any) -> None:
        """Compute test loss.

        Args:
            batch: the output of your DataLoader
        """
        batch = args[0]
        x = batch["image"]
        y = batch["mask"]
        y_hat = self(x)
        y_hat_hard = y_hat.argmax(dim=1)

        loss = self.loss(y_hat, y)

        # by default, the test and validation steps only log per *epoch*
        self.log("test_loss", loss, on_step=False, on_epoch=True)
        self.test_metrics(y_hat_hard, y)

    def test_epoch_end(self, outputs: Any) -> None:
        """Logs epoch level test metrics.

        Args:
            outputs: list of items returned by test_step
        """
        self.log_dict(self.test_metrics.compute())
        self.test_metrics.reset()

    def configure_optimizers(self) -> Dict[str, Any]:
        """Initialize the optimizer and learning rate scheduler.

        Returns:
            a "lr dict" according to the pytorch lightning documentation --
            https://pytorch-lightning.readthedocs.io/en/latest/common/lightning_module.html#configure-optimizers
        """
<<<<<<< HEAD
        optimizer = instantiate(self.hparams["optimizer"], params=self.model.parameters())
=======
        optimizer = torch.optim.Adam(
            self.model.parameters(), lr=self.hyperparams["learning_rate"]
        )
>>>>>>> 86440655
        return {
            "optimizer": optimizer,
            "lr_scheduler": {
                "scheduler": ReduceLROnPlateau(
                    optimizer,
                    patience=self.hyperparams["learning_rate_schedule_patience"],
                ),
                "monitor": "val_loss",
            },
        }

# FIXME: not all metrics from torchmetrics work. For JaccardIndex, manually set multilabel=True and under
# torchmetrics.functional.classification.jaccard._jaccard_from_confmat, add confmat = confmat.squeeze() at beginning
class BinarySemanticSegmentationTask(SemanticSegmentationTask):
    """LightningModule for semantic segmentation of images."""


    def __init__(self, **kwargs: Any) -> None:
        """Initialize the LightningModule with a model and loss function.

        Keyword Args:
            segmentation_model: Name of the segmentation model type to use
            encoder_name: Name of the encoder model backbone to use
            encoder_weights: None or "imagenet" to use imagenet pretrained weights in
                the encoder model
            in_channels: Number of channels in input image
            num_classes: Number of semantic classes to predict
            loss: Name of the loss function
            ignore_zeros: Whether to ignore the "0" class value in the loss and metrics

        Raises:
            ValueError: if kwargs arguments are invalid
        """
        super().__init__()
        self.save_hyperparameters()  # creates `self.hparams` from kwargs

        self.ignore_zeros = None if kwargs["loss"]["ignore_index"] else 0

        self.config_task()

        self.train_metrics = MetricCollection(
            [
                JaccardIndex(
                    num_classes=self.hparams["model"]["classes"],
                    ignore_index=self.hparams["loss"]["ignore_index"],
                    multilabel=True,
                ),
            ],
            prefix="train_",
        )
        self.val_metrics = self.train_metrics.clone(prefix="val_")
        self.test_metrics = self.train_metrics.clone(prefix="test_")

    def training_step(  # type: ignore[override]
        self, batch: Dict[str, Any], batch_idx: int
    ) -> Tensor:
        """Training step - reports average JaccardIndex.

        Args:
            batch: Current batch
            batch_idx: Index of current batch

        Returns:
            training loss
        """
        x = batch["image"]
        y = batch["mask"]
        y_hat = self.forward(x).squeeze(dim=1)
        y_hat_sigmoid = torch.sigmoid(y_hat)

        loss = self.loss(y_hat, y.float())

        # by default, the train step logs every `log_every_n_steps` steps where
        # `log_every_n_steps` is a parameter to the `Trainer` object
        self.log("train_loss", loss, on_step=True, on_epoch=False)
        self.train_metrics(y_hat_sigmoid, y)

        return cast(Tensor, loss)

    def validation_step(  # type: ignore[override]
        self, batch: Dict[str, Any], batch_idx: int
    ) -> None:
        """Validation step - reports average JaccardIndex.

        Logs the first 10 validation samples to tensorboard as images with 3 subplots
        showing the image, mask, and predictions. TODO

        Args:
            batch: Current batch
            batch_idx: Index of current batch
        """
        x = batch["image"]
        y = batch["mask"]
        y_hat = self.forward(x).squeeze(dim=1)
        y_hat_sigmoid = torch.sigmoid(y_hat)

        loss = self.loss(y_hat, y.float())

        self.log("val_loss", loss, on_step=False, on_epoch=True)
        self.val_metrics(y_hat_sigmoid, y)

        if batch_idx < 10:
            try:
                datamodule = self.trainer.datamodule  # type: ignore[attr-defined]
                batch["prediction"] = y_hat_sigmoid
                for key in ["image", "mask", "prediction"]:
                    batch[key] = batch[key].cpu()
                sample = unbind_samples(batch)[0]
                fig = datamodule.plot(sample)
                summary_writer = self.logger.experiment
                summary_writer.add_figure(
                    f"image/{batch_idx}", fig, global_step=self.global_step
                )
            except AttributeError:
                pass

    def test_step(  # type: ignore[override]
        self, batch: Dict[str, Any], batch_idx: int
    ) -> None:
        """Test step identical to the validation step.

        Args:
            batch: Current batch
            batch_idx: Index of current batch
        """
        x = batch["image"]
        y = batch["mask"]
        y_hat = self.forward(x).squeeze(dim=1)
        y_hat_sigmoid = torch.sigmoid(y_hat)

        loss = self.loss(y_hat, y.float())

        # by default, the test and validation steps only log per *epoch*
        self.log("test_loss", loss, on_step=False, on_epoch=True)
        self.test_metrics(y_hat_sigmoid, y)

    def configure_optimizers(self) -> Dict[str, Any]:
        """Initialize the optimizer and learning rate scheduler.

        Returns:
            a "lr dict" according to the pytorch lightning documentation --
            https://pytorch-lightning.readthedocs.io/en/latest/common/lightning_module.html#configure-optimizers
        """
        optimizer = instantiate(self.hparams["optimizer"], params=self.model.parameters())
        return {
            "optimizer": optimizer,
            "lr_scheduler": {
                # "scheduler": ReduceLROnPlateau(
                #     optimizer, patience=self.hparams["learning_rate_schedule_patience"]
                "scheduler": OneCycleLR(
                    optimizer, max_lr=1e-3, steps_per_epoch=len(self.trainer.datamodule.train_dataloader()),
                    epochs=self.trainer.max_epochs,
                ),
                "monitor": "val_loss",
            },
        }<|MERGE_RESOLUTION|>--- conflicted
+++ resolved
@@ -6,21 +6,17 @@
 import warnings
 from typing import Any, Dict, cast
 
-<<<<<<< HEAD
-import torch
-from hydra.utils import instantiate
-from pytorch_lightning.core.lightning import LightningModule
-=======
 import matplotlib.pyplot as plt
 import pytorch_lightning as pl
 import segmentation_models_pytorch as smp
 import torch
+from hydra.utils import instantiate
+from pytorch_lightning.core.lightning import LightningModule
 import torch.nn as nn
->>>>>>> 86440655
 from torch import Tensor
 from torch.optim.lr_scheduler import ReduceLROnPlateau, OneCycleLR
 from torch.utils.data import DataLoader
-from torchmetrics import MetricCollection
+from torchmetrics import MetricCollection, JaccardIndex
 from torchmetrics.classification import (  # type: ignore[attr-defined]
     MulticlassAccuracy,
     MulticlassJaccardIndex,
@@ -48,53 +44,8 @@
 
     def config_task(self) -> None:
         """Configures the task based on kwargs parameters passed to the constructor."""
-<<<<<<< HEAD
         self.model = instantiate(self.hparams["model"])
         self.loss = instantiate(self.hparams["loss"])
-=======
-        if self.hyperparams["segmentation_model"] == "unet":
-            self.model = smp.Unet(
-                encoder_name=self.hyperparams["encoder_name"],
-                encoder_weights=self.hyperparams["encoder_weights"],
-                in_channels=self.hyperparams["in_channels"],
-                classes=self.hyperparams["num_classes"],
-            )
-        elif self.hyperparams["segmentation_model"] == "deeplabv3+":
-            self.model = smp.DeepLabV3Plus(
-                encoder_name=self.hyperparams["encoder_name"],
-                encoder_weights=self.hyperparams["encoder_weights"],
-                in_channels=self.hyperparams["in_channels"],
-                classes=self.hyperparams["num_classes"],
-            )
-        elif self.hyperparams["segmentation_model"] == "fcn":
-            self.model = FCN(
-                in_channels=self.hyperparams["in_channels"],
-                classes=self.hyperparams["num_classes"],
-                num_filters=self.hyperparams["num_filters"],
-            )
-        else:
-            raise ValueError(
-                f"Model type '{self.hyperparams['segmentation_model']}' is not valid. "
-                f"Currently, only supports 'unet', 'deeplabv3+' and 'fcn'."
-            )
-
-        if self.hyperparams["loss"] == "ce":
-            ignore_value = -1000 if self.ignore_index is None else self.ignore_index
-            self.loss = nn.CrossEntropyLoss(ignore_index=ignore_value)
-        elif self.hyperparams["loss"] == "jaccard":
-            self.loss = smp.losses.JaccardLoss(
-                mode="multiclass", classes=self.hyperparams["num_classes"]
-            )
-        elif self.hyperparams["loss"] == "focal":
-            self.loss = smp.losses.FocalLoss(
-                "multiclass", ignore_index=self.ignore_index, normalized=True
-            )
-        else:
-            raise ValueError(
-                f"Loss type '{self.hyperparams['loss']}' is not valid. "
-                f"Currently, supports 'ce', 'jaccard' or 'focal' loss."
-            )
->>>>>>> 86440655
 
     def __init__(self, **kwargs: Any) -> None:
         """Initialize the LightningModule with a model and loss function.
@@ -119,13 +70,11 @@
         """
         super().__init__()
 
-<<<<<<< HEAD
         self.ignore_zeros = None if self.hparams["loss"]["ignore_index"] else 0
-=======
+
         # Creates `self.hparams` from kwargs
-        self.save_hyperparameters()  # type: ignore[operator]
-        self.hyperparams = cast(Dict[str, Any], self.hparams)
->>>>>>> 86440655
+        #self.save_hyperparameters()  # type: ignore[operator]
+        #self.hyperparams = cast(Dict[str, Any], self.hparams)
 
         if not isinstance(kwargs["ignore_index"], (int, type(None))):
             raise ValueError("ignore_index must be an int or None")
@@ -139,15 +88,6 @@
 
         self.train_metrics = MetricCollection(
             [
-<<<<<<< HEAD
-                Accuracy(
-                    num_classes=self.hparams["model"]["classes"],
-                    ignore_index=self.hparams["loss"]["ignore_index"],
-                ),
-                JaccardIndex(
-                    num_classes=self.hparams["model"]["classes"],
-                    ignore_index=self.hparams["loss"]["ignore_index"],
-=======
                 MulticlassAccuracy(
                     num_classes=self.hyperparams["num_classes"],
                     ignore_index=self.ignore_index,
@@ -156,7 +96,6 @@
                 MulticlassJaccardIndex(
                     num_classes=self.hyperparams["num_classes"],
                     ignore_index=self.ignore_index,
->>>>>>> 86440655
                 ),
             ],
             prefix="train_",
@@ -286,13 +225,7 @@
             a "lr dict" according to the pytorch lightning documentation --
             https://pytorch-lightning.readthedocs.io/en/latest/common/lightning_module.html#configure-optimizers
         """
-<<<<<<< HEAD
         optimizer = instantiate(self.hparams["optimizer"], params=self.model.parameters())
-=======
-        optimizer = torch.optim.Adam(
-            self.model.parameters(), lr=self.hyperparams["learning_rate"]
-        )
->>>>>>> 86440655
         return {
             "optimizer": optimizer,
             "lr_scheduler": {
